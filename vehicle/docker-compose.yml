--- conflicted
+++ resolved
@@ -43,13 +43,9 @@
 
   # Driver service
   driver:
-<<<<<<< HEAD
     tty: true
     stdin_open: true
     image: "racing_kart_interface"
-=======
-    image: "ghcr.io/tier4/racing_kart_interface"
->>>>>>> 38b825ba
     container_name: "racing_kart_interface"
     stop_grace_period: 0.1s
     privileged: true
