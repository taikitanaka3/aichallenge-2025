--- conflicted
+++ resolved
@@ -14,7 +14,7 @@
         pub_initial_pose_3d_ = this->create_publisher<geometry_msgs::msg::PoseWithCovarianceStamped>("/localization/initial_pose3d", qos);
         sub_twist_ = this->create_subscription<geometry_msgs::msg::TwistWithCovarianceStamped>(
             "/localization/twist_with_covariance", qos,
-            std::bind(&ImuGnssPoser::twist_callback, this, std::placeholders::_1)); 
+            std::bind(&ImuGnssPoser::twist_callback, this, std::placeholders::_1));
         sub_gnss_ = this->create_subscription<geometry_msgs::msg::PoseWithCovarianceStamped>(
             "/sensing/gnss/pose_with_covariance", qos,
             std::bind(&ImuGnssPoser::gnss_callback, this, std::placeholders::_1));
@@ -26,39 +26,30 @@
 private:
 
     void gnss_callback(const geometry_msgs::msg::PoseWithCovarianceStamped::SharedPtr msg) {
-<<<<<<< HEAD
-        //msg->pose.pose.orientation.x = imu_msg_.orientation.x;
-        //msg->pose.pose.orientation.y = imu_msg_.orientation.y;
-        //msg->pose.pose.orientation.z = imu_msg_.orientation.z;
-        //msg->pose.pose.orientation.w = imu_msg_.orientation.w;
-=======
->>>>>>> 05dab472
+
+        // this covariance means orientation is not reliable
         msg->pose.covariance[7*0] = 0.1;
         msg->pose.covariance[7*1] = 0.1;
         msg->pose.covariance[7*2] = 0.1;
         msg->pose.covariance[7*3] = 100000.0;
         msg->pose.covariance[7*4] = 100000.0;
         msg->pose.covariance[7*5] = 100000.0;
-<<<<<<< HEAD
 
-=======
         // insert imu if orientation is nan or empty
-        if (std::isnan(msg->pose.pose.orientation.x) || 
+        if (std::isnan(msg->pose.pose.orientation.x) ||
             std::isnan(msg->pose.pose.orientation.y) ||
-            std::isnan(msg->pose.pose.orientation.z) || 
+            std::isnan(msg->pose.pose.orientation.z) ||
             std::isnan(msg->pose.pose.orientation.w) ||
-            (msg->pose.pose.orientation.x == 0 && 
+            (msg->pose.pose.orientation.x == 0 &&
              msg->pose.pose.orientation.y == 0 &&
-             msg->pose.pose.orientation.z == 0 && 
+             msg->pose.pose.orientation.z == 0 &&
              msg->pose.pose.orientation.w == 0))
         {
             msg->pose.pose.orientation.x = imu_msg_.orientation.x;
             msg->pose.pose.orientation.y = imu_msg_.orientation.y;
             msg->pose.pose.orientation.z = imu_msg_.orientation.z;
             msg->pose.pose.orientation.w = imu_msg_.orientation.w;
-            // this covariance means orientation is not reliable
         }
->>>>>>> 05dab472
         pub_pose_->publish(*msg);
         if (!is_ekf_initialized_)
             pub_initial_pose_3d_->publish(*msg);
